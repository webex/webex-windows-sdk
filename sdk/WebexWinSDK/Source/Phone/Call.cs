﻿#region License
// Copyright (c) 2016-2018 Cisco Systems, Inc.

// Permission is hereby granted, free of charge, to any person obtaining a copy
// of this software and associated documentation files (the "Software"), to deal
// in the Software without restriction, including without limitation the rights
// to use, copy, modify, merge, publish, distribute, sublicense, and/or sell
// copies of the Software, and to permit persons to whom the Software is
// furnished to do so, subject to the following conditions:

// The above copyright notice and this permission notice shall be included in all
// copies or substantial portions of the Software.

// THE SOFTWARE IS PROVIDED "AS IS", WITHOUT WARRANTY OF ANY KIND, EXPRESS OR
// IMPLIED, INCLUDING BUT NOT LIMITED TO THE WARRANTIES OF MERCHANTABILITY,
// FITNESS FOR A PARTICULAR PURPOSE AND NONINFRINGEMENT. IN NO EVENT SHALL THE
// AUTHORS OR COPYRIGHT HOLDERS BE LIABLE FOR ANY CLAIM, DAMAGES OR OTHER
// LIABILITY, WHETHER IN AN ACTION OF CONTRACT, TORT OR OTHERWISE, ARISING FROM,
// OUT OF OR IN CONNECTION WITH THE SOFTWARE OR THE USE OR OTHER DEALINGS IN THE
// SOFTWARE.
#endregion

using System;
using System.Collections.Generic;
using System.Linq;
using System.Text;
using SparkNet;

namespace WebexSDK
{
    /// <summary>
    /// A Call represents a media call on Cisco Webex.
    /// The application can create an outgoing call by calling phone.dial function.
    /// </summary>
    /// <remarks>Since: 0.1.0</remarks>
    public sealed class Call
    {
        internal string CallId { get; set; }
        internal string CalleeAddress { get; set; }
        internal bool IsUsed { get; set; }
        internal bool IsGroup { get; set; }
        internal bool IsSignallingConnected { get; set; }
        internal bool IsMediaConnected { get; set; }
        internal MediaOption MediaOption { get; set; }
        internal bool IsWaittingVideoCodecActivate { get; set; }
        internal event Action<WebexApiEventArgs> AnswerCompletedHandler;

        private readonly Phone phone;
        private readonly SparkNet.CoreFramework m_core;
        internal readonly SparkNet.TelephonyService m_core_telephoneService;
        internal bool isSendingVideo;
        internal bool isSendingAudio;
        private bool isReceivingVideo;
        private bool isReceivingAudio;
        private bool isReceivingShare;
        private bool isRemoteSendingVideo;
        private bool isRemoteSendingAudio;
        private bool isRemoteSendingShare;
        internal bool isSendingShare;
        private VideoDimensions localVideoViewSize;
        private VideoDimensions remoteVideoViewSize;
        private VideoDimensions remoteShareViewSize;
        private CallStatus status;
        private CallDirection direction;
        private List<CallMembership> memberships;
        internal int JoinedCallMembershipCount = 0;
        internal int AuxStreamCount = 0;

        internal Call(Phone phone)
        {
            this.phone = phone;
            Init();
            m_core = SCFCore.Instance.m_core;
            m_core_telephoneService = SCFCore.Instance.m_core_telephoneService;
        }

        internal void Init()
        {
            CallId = null;
            CalleeAddress = null;
            IsUsed = false;
            status = CallStatus.Disconnected;
            isSendingVideo = false;
            isSendingAudio = false;
            isReceivingVideo = true;
            isReceivingAudio = true;
            isRemoteSendingVideo = false;
            isRemoteSendingAudio = false;
            isReceivingShare = true;
            memberships = new List<CallMembership>();
            IsLocalRejectOrEndCall = false;
            IsGroup = false;
            IsWaittingVideoCodecActivate = false;
            AuxStreams = new List<AuxStream>();
        }
        /// <summary>
        /// The enumeration of directions of a call
        /// </summary>
        /// <remarks>Since: 0.1.0</remarks>
        public enum CallDirection
        {
            /// <summary>
            /// The local party is a recipient of the call.
            /// </summary>
            /// <remarks>Since: 0.1.0</remarks>
            Incoming,

            /// <summary>
            /// The local party is an initiator of the call.
            /// </summary>
            /// <remarks>Since: 0.1.0</remarks>
            Outgoing
        }

        /// <summary>
        /// video render view dimensions.
        /// </summary>
        /// <remarks>Since: 0.1.0</remarks>
        public struct VideoDimensions
        {
            /// <summary>
            /// the width of the video render view dimensions.
            /// </summary>
            /// <remarks>Since: 0.1.0</remarks>
            public uint Width { get; set; }
            /// <summary>
            /// the height of video render view dimensions.
            /// </summary>
            /// <remarks>Since: 0.1.0</remarks>
            public uint Height { get; set; }
        }

        /// <summary>
        /// Callback when remote participant(s) is ringing.
        /// </summary>
        /// <remarks>Since: 0.1.0</remarks>
        public event Action<Call> OnRinging;
        /// <summary>
        /// Callback when remote participant(s) answered and this call is connected.
        /// </summary>
        /// <remarks>Since: 0.1.0</remarks>
        public event Action<Call> OnConnected;
        /// <summary>
        /// Callback when this call is disconnected (hangup, cancelled, get declined or other self device pickup the call).
        /// </summary>
        /// <remarks>Since: 0.1.0</remarks>
        public event Action<CallDisconnectedEvent> OnDisconnected;

        /// <summary>
        /// Callback when the memberships of this call have changed.
        /// </summary>
        /// <remarks>Since: 0.1.0</remarks>
        public event Action<CallMembershipChangedEvent> OnCallMembershipChanged;
        /// <summary>
        /// Callback when the media types of this call have changed.
        /// </summary>
        /// <remarks>Since: 0.1.0</remarks>
        public event Action<MediaChangedEvent> OnMediaChanged;

        /// <summary>
        /// Callback when the capabilities of this call have changed.
        /// </summary>
        /// <remarks>Since: 0.1.0</remarks>
        public event Action<Capabilities> OnCapabilitiesChanged;


        public IMultiStreamObserver MultiStreamObserver { get; set; }


        private event Action<WebexApiEventArgs<List<ShareSource>>> SelectShareSourceCompletedHandler = null;
        private event Action<WebexApiEventArgs<List<ShareSource>>> SelectAppShareSourceCompletedHandler = null;

        /// <summary>
        /// Gets the status of this call.
        /// </summary>
        /// <value>
        /// The status. <see cref="CallStatus"/>
        /// </value>
        /// <remarks>Since: 0.1.0</remarks>
        public CallStatus Status
        {
            get { return this.status; }
            internal set
            {
                SdkLogger.Instance.Info($"status change: {Status} -> {value}");
                this.status = value;
            }
        }


        /// <summary>
        /// Gets the direction of this call.
        /// </summary>
        /// <value>
        /// The direction. <see cref="CallDirection"/>
        /// </value>
        /// <remarks>Since: 0.1.0</remarks>
        public CallDirection Direction
        {
            get { return this.direction; }
            internal set
            {
                SdkLogger.Instance.Info($"call direction is {value.ToString()}");
                this.direction = value;
            }
        }

        internal CallDisconnectedEvent ReleaseReason { get; set; }

        internal bool IsLocalRejectOrEndCall { get; set; }


        /// <summary>
        /// Gets a value indicating whether [sending DTMF enabled].
        /// </summary>
        /// <value>
        ///   <c>true</c> if [sending DTMF enabled]; otherwise, <c>false</c>.
        /// </value>
        /// <remarks>Since: 0.1.0</remarks>
        public bool IsSendingDTMFEnabled
        {
            get
            {
                if (CallId == null)
                {
                    SdkLogger.Instance.Error("CallId is null.");
                    return false;
                }
                return m_core_telephoneService.canSendDTMF(CallId);
            }
        }

        /// <summary>
        /// Gets a value indicating whether [remote party of this call is sending video].
        /// </summary>
        /// <value>
        ///   <c>true</c> if [remote sending video]; otherwise, <c>false</c>.
        /// </value>
        /// <remarks>Since: 0.1.0</remarks>
        public bool IsRemoteSendingVideo
        {
            get
            {
                return isRemoteSendingVideo;
            }
            internal set { isRemoteSendingVideo = value; }
        }

        /// <summary>
        /// Gets a value indicating whether [remote party of this call is sending audio].
        /// </summary>
        /// <value>
        ///   <c>true</c> if [remote sending audio]; otherwise, <c>false</c>.
        /// </value>
        /// <remarks>Since: 0.1.0</remarks>
        public bool IsRemoteSendingAudio
        {
            get
            {
                return isRemoteSendingAudio;
            }
            internal set { isRemoteSendingAudio = value; }
        }

        /// <summary>
        /// True if the remote party of this call is sending share. Otherwise, false.
        /// </summary>
        /// <remarks>Since: 0.1.0</remarks>
        public bool IsRemoteSendingShare
        {
            get
            {
                return isRemoteSendingShare;
            }
            private set { isRemoteSendingShare = value; }
        }

        /// <summary>
        /// True if the local party of this call is sending share. Otherwise, false.
        /// </summary>
        /// <remarks>Since: 0.1.7</remarks>
        public bool IsSendingShare
        {
            get
            {
                return isSendingShare;
            }
            private set { isSendingShare = value; }
        }

        /// <summary>
        /// Gets or sets a value indicating whether [the local party of this call is sending video].
        /// </summary>
        /// <value>
        ///   <c>true</c> if [sending video]; otherwise, <c>false</c>.
        /// </value>
        /// <remarks>Since: 0.1.0</remarks>
        public bool IsSendingVideo
        {
            get
            {
                return isSendingVideo;
            }
            set
            {
                SdkLogger.Instance.Info($"{value}");
                m_core_telephoneService?.muteVideo(CallId, !value);
            }
        }

        /// <summary>
        /// Gets or sets a value indicating whether [the local party of this call is sending audio].
        /// </summary>
        /// <value>
        ///   <c>true</c> if [sending audio]; otherwise, <c>false</c>.
        /// </value>
        /// <remarks>Since: 0.1.0</remarks>
        public bool IsSendingAudio
        {
            get
            {
                return isSendingAudio;
            }
            set
            {
                SdkLogger.Instance.Info($"{value}");
                m_core_telephoneService?.muteAudio(CallId, !value);
                isSendingAudio = value;
            }
        }

        /// <summary>
        /// Gets or sets a value indicating whether [the local party of this call is receiving video].
        /// </summary>
        /// <value>
        ///   <c>true</c> if [receiving video]; otherwise, <c>false</c>.
        /// </value>
        /// <remarks>Since: 0.1.0</remarks>
        public bool IsReceivingVideo
        {
            get
            {
                return isReceivingVideo;
            }
            set
            {
                SdkLogger.Instance.Info($"{value}");
                m_core_telephoneService?.muteRemoteVideo(CallId, !value, TrackType.Remote);
                isReceivingVideo = value;
            }
        }

        /// <summary>
        /// Gets or sets a value indicating whether [the local party of this call is receiving audio].
        /// </summary>
        /// <value>
        ///   <c>true</c> if [receiving audio]; otherwise, <c>false</c>.
        /// </value>
        /// <remarks>Since: 0.1.0</remarks>
        public bool IsReceivingAudio
        {
            get
            {
                return isReceivingAudio;
            }
            set
            {
                SdkLogger.Instance.Info($"{value}");
                m_core_telephoneService?.muteRemoteAudio(CallId, !value);
                isReceivingAudio = value;
            }
        }

        /// <summary>
        /// Gets or sets a value indicating whether [the local party of this call is receiving share].
        /// </summary>
        /// <value>
        ///   <c>true</c> if [receiving  share]; otherwise, <c>false</c>.
        /// </value>
        /// <remarks>Since: 0.1.0</remarks>
        public bool IsReceivingShare
        {
            get
            {
                return isReceivingShare;
            }
            set
            {
                SdkLogger.Instance.Info($"{value}");
                m_core_telephoneService?.muteRemoteVideo(CallId, !value, TrackType.RemoteShare);
                isReceivingShare = value;
            }
        }

        /// <summary>
        /// The local video render view dimensions (points) of this call.
        /// </summary>
        /// <remarks>Since: 0.1.0</remarks>
        public VideoDimensions LocalVideoViewSize
        {
            get
            {
                uint width = 0;
                uint height = 0;
                if (m_core_telephoneService != null && m_core_telephoneService.getVideoSize(CallId, TrackType.Local, ref width, ref height))
                {
                    localVideoViewSize.Width = width;
                    localVideoViewSize.Height = height;
                    SdkLogger.Instance.Debug($"get local video view size: width[{width}] height[{height}]");
                }
                else
                {
                    SdkLogger.Instance.Error("get local video view size error.");
                }
                return localVideoViewSize;
            }
        }

        /// <summary>
        /// The remote video render view dimensions (points) of this call.
        /// </summary>
        /// <remarks>Since: 0.1.0</remarks>
        public VideoDimensions RemoteVideoViewSize
        {
            get
            {
                uint width = 0;
                uint height = 0;
                if (m_core_telephoneService != null && m_core_telephoneService.getVideoSize(CallId, TrackType.Remote, ref width, ref height))
                {
                    remoteVideoViewSize.Width = width;
                    remoteVideoViewSize.Height = height;
                    SdkLogger.Instance.Debug($"get remote video view size: width[{width}] height[{height}]");
                }
                else
                {
                    SdkLogger.Instance.Error("get remote video view size error.");
                }
                return remoteVideoViewSize;
            }
        }

        /// <summary>
        /// The remote share render view dimensions (points) of this call.
        /// </summary>
        /// <remarks>Since: 0.1.0</remarks>
        public VideoDimensions RemoteShareViewSize
        {
            get
            {
                uint width = 0;
                uint height = 0;
                if (m_core_telephoneService != null && m_core_telephoneService.getVideoSize(CallId, TrackType.RemoteShare, ref width, ref height))
                {
                    remoteShareViewSize.Width = width;
                    remoteShareViewSize.Height = height;
                    SdkLogger.Instance.Debug($"get remote share view size: width[{width}] height[{height}]");
                }
                else
                {
                    SdkLogger.Instance.Error("get remote  share view size error.");
                }
                return remoteShareViewSize;
            }
        }
        internal CallMembership activeSpeaker;
        /// <summary>
        /// Gets the active speaker in this call. It would be changed dynamically in the meeting.
        /// </summary>
        /// <remarks>Since: 2.0.0</remarks>
        public CallMembership ActiveSpeaker
        {
            get
            {
                return this.activeSpeaker;
            }
        }

        /// <summary>
        /// Gets the memberships represent participants in this call.
        /// </summary>
        /// <value>
        /// The memberships.
        /// </value>
        /// <remarks>Since: 0.1.0</remarks>
        public List<CallMembership> Memberships
        {
            get { return memberships; }
            internal set { memberships = value; }
        }

        /// <summary>
        /// Gets the initiator of this call.
        /// </summary>
        /// <value>
        /// The membership.
        /// </value>
        /// <remarks>Since: 0.1.0</remarks>
        public CallMembership From
        {
            get
            {
                return Memberships.Find(item =>
                {
                    return item.IsInitiator;
                });
            }
        }

        /// <summary>
        /// Get the intended recipient of this call when one on one call.
        /// </summary>
        /// <value>
        /// The membership.
        /// </value>
        /// <remarks>Since: 0.1.0</remarks>
        public CallMembership To {
            get
            {
                if (!IsGroup)
                {
                    return Memberships.Find(item =>
                    {
                        return !item.IsInitiator;
                    });
                }
                else
                {
                    return null;
                }
            }
        }

        /// <summary>
        /// Gets the count of available remote auxiliary streams now.
        /// </summary>
        /// <remarks>Since: 2.0.0</remarks>
        public int AvailableAuxStreamCount { get; internal set; }

        /// <summary>
        /// Gets the list of AuxStream which has been subscribed.
        /// </summary>
        /// <remarks>Since: 2.0.0</remarks>
        public List<AuxStream> AuxStreams { get; internal set; }

        /// <summary>
        /// Acknowledge (without answering) an incoming call.
        /// Will cause the initiator's Call instance to emit the ringing event.
        /// </summary>
        /// <param name="completedHandler">The completed event handler.</param>
        /// <remarks>Since: 0.1.0</remarks>
        public void Acknowledge(Action<WebexApiEventArgs> completedHandler)
        {
            SdkLogger.Instance.Info($"[{CallId}]");
            //scf auto return back an acknowledge message to caller.
            completedHandler?.Invoke(new WebexApiEventArgs(true, null));
        }

        /// <summary>
        /// Answers this call.
        /// This can only be invoked when this call is incoming.
        /// </summary>
        /// <param name="option">Intended media options - audio only or audio and video - for the call.</param>
        /// <param name="completedHandler">The completed event handler.</param>
        /// <remarks>Since: 0.1.0</remarks>
        public void Answer(MediaOption option, Action<WebexApiEventArgs> completedHandler)
        {
            if (Direction != CallDirection.Incoming)
            {
                SdkLogger.Instance.Error($"[{CallId}]: Failure: Unsupported function for outgoing call.");
                completedHandler?.Invoke(new WebexApiEventArgs(false, new WebexError(WebexErrorCode.IllegalOperation, "Unsupported function for outgoing call")));
            }

            if (Status > CallStatus.Ringing)
            {
                SdkLogger.Instance.Error($"[{CallId}]: Already connected, status:{Status.ToString()}");
                completedHandler?.Invoke(new WebexApiEventArgs(false, new WebexError(WebexErrorCode.IllegalStatus, "Already connected")));
            }
            SdkLogger.Instance.Info($"[{CallId}]: mediaOption:{option.MediaOptionType.ToString()}");

            MediaOption = option;

            // when video call, check if already activate the video codec license.
            // if already activated, continue call, otherwise, notify user to activate and wait the result
            if (!phone.CheckVideoCodecLicenseActivation(option))
            {
                IsWaittingVideoCodecActivate = true;
                AnswerCompletedHandler = completedHandler;
                SdkLogger.Instance.Info("video codec license hasn't activated.");

                phone.TriggerOnRequestVideoCodecActivation();
                return;
            }

            m_core_telephoneService.setMediaOption(CallId, option.MediaOptionType);
            m_core_telephoneService.setAudioMaxBandwidth(CallId, phone.AudioMaxBandwidth);
            m_core_telephoneService.setVideoMaxBandwidth(CallId, phone.VideoMaxBandwidth);
            m_core_telephoneService.setScreenShareMaxBandwidth(CallId, phone.ShareMaxBandwidth);
            m_core_telephoneService?.joinCall(this.CallId);

            completedHandler?.Invoke(new WebexApiEventArgs(true, null));
        }



        /// <summary>
        /// Rejects this call. 
        /// This can only be invoked when this call is incoming and in ringing status.
        /// </summary>
        /// <param name="completedHandler">The completed event handler.</param>
        /// <remarks>Since: 0.1.0</remarks>
        public void Reject(Action<WebexApiEventArgs> completedHandler)
        {
            if (Direction != CallDirection.Incoming)
            {
                SdkLogger.Instance.Error($"[{CallId}]: Unsupported function for outgoing call");
                completedHandler?.Invoke(new WebexApiEventArgs(false, new WebexError(WebexErrorCode.IllegalOperation, "Unsupported function for outgoing call")));
            }

            if (Status > CallStatus.Ringing)
            {
                SdkLogger.Instance.Error($"[{CallId}]: Already connected");
                completedHandler?.Invoke(new WebexApiEventArgs(false, new WebexError(WebexErrorCode.IllegalStatus, "Already connected")));
            }

            SdkLogger.Instance.Info($"{CallId}");
            m_core_telephoneService?.declineCall(this.CallId);

            IsLocalRejectOrEndCall = true;
            completedHandler?.Invoke(new WebexApiEventArgs(true, null));
        }

        /// <summary>
        /// Disconnects this call.
        /// This can only be invoked when this call is in answered status.
        /// </summary>
        /// <param name="completedHandler">The completed event handler.</param>
        /// <remarks>Since: 0.1.0</remarks>
        public void Hangup(Action<WebexApiEventArgs> completedHandler)
        {
            if (Status == CallStatus.Disconnected)
            {
                SdkLogger.Instance.Error($"[{CallId}]: Already disconnected");
                completedHandler?.Invoke(new WebexApiEventArgs(false, new WebexError(WebexErrorCode.IllegalStatus, "Already disconnected")));
            }

            SdkLogger.Instance.Info($"{CallId}");
            m_core_telephoneService.endCall(this.CallId);

            IsLocalRejectOrEndCall = true;
            completedHandler?.Invoke(new WebexApiEventArgs(true, null));
        }

        /// <summary>
        /// Sends feedback for this call to Cisco Webex team.
        /// </summary>
        /// <param name="rating">The rating of the quality of this call between 1 and 5 where 5 means excellent quality.</param>
        /// <param name="comments">The comments for this call.</param>
        /// <param name="includeLogs">if set to <c>true</c> [include logs], default is false.</param>
        /// <remarks>Since: 0.1.0</remarks>
        public void SendFeedbackWith(int rating, string comments = null, bool includeLogs = false)
        {
            SdkLogger.Instance.Debug($"rating[{rating}], comments[{comments}], includeLogs[{includeLogs}]");
            m_core.sendRating(rating, comments, includeLogs);
        }

        /// <summary>
        /// Sends DTMF events to the remote party. Valid DTMF events are 0-9, *, #, a-d, and A-D.
        /// </summary>
        /// <param name="dtmf">any combination of valid DTMF events matching regex pattern "^[0-9#\*abcdABCD]+$"</param>
        /// <param name="completedHandler">The completed event handler.</param>
        /// <remarks>Since: 0.1.0</remarks>
        public void SendDtmf(string dtmf, Action<WebexApiEventArgs> completedHandler)
        {
            string strValidDtmf = "";
            if (!IsSendingDTMFEnabled)
            {
                SdkLogger.Instance.Info($"this call[{CallId}] is not support dtmf");
                completedHandler?.Invoke(new WebexApiEventArgs(false, new WebexError(WebexErrorCode.UnsupportedDTMF,"")));
                return;
            }
            SdkLogger.Instance.Info($"{CallId}");
            strValidDtmf = m_core_telephoneService.sendDTMF(this.CallId, dtmf);
            if (strValidDtmf != dtmf)
            {
                completedHandler?.Invoke(new WebexApiEventArgs(false, new WebexError(WebexErrorCode.InvalidDTMF,"")));
                return;
            }
            completedHandler?.Invoke(new WebexApiEventArgs(true, null));
        }

        /// <summary>
        /// Set remote video to display
        /// </summary>
        /// <param name="handle"> the video display window handle</param>
        /// <remarks>Since: 0.1.0</remarks>
        public void SetRemoteView(IntPtr handle)
        {
            SdkLogger.Instance.Debug($"handle:{handle}");
            m_core_telephoneService.setView(this.CallId, handle, TrackType.Remote);
        }

        /// <summary>
        /// Set local view to display.
        /// </summary>
        /// <param name="handle">the local video display window handle</param>
        /// <remarks>Since: 0.1.0</remarks>
        public void SetLocalView(IntPtr handle)
        {
            SdkLogger.Instance.Debug($"handle:{handle}");
            m_core_telephoneService.setView(this.CallId, handle, TrackType.Local);
        }

        /// <summary>
        /// Set remote share view to display.
        /// </summary>
        /// <param name="handle">the remote share display window handle</param>
        /// <remarks>Since: 0.1.0</remarks>
        public void SetRemoteShareView(IntPtr handle)
        {
            SdkLogger.Instance.Debug($"handle:{handle}");
            m_core_telephoneService.setView(this.CallId, handle, TrackType.RemoteShare);
        }

        /// <summary>
        /// Refresh remote video to display when video window is resized.
        /// </summary>
        /// <param name="handle"> the video display window handle</param>
        /// <remarks>Since: 0.1.0</remarks>
        public void RefreshRemoteView(IntPtr handle)
        {
            SdkLogger.Instance.Debug($"handle:{handle}");
            m_core_telephoneService.updateView(this.CallId, handle, TrackType.Remote);
        }

        /// <summary>
        /// Refresh local view to display when video window is resized.
        /// </summary>
        /// <param name="handle">the local video display window handle</param>
        /// <remarks>Since: 0.1.0</remarks>
        public void RefreshLocalView(IntPtr handle)
        {
            SdkLogger.Instance.Debug($"handle:{handle}");
            m_core_telephoneService.updateView(this.CallId, handle, TrackType.Local);
        }

        /// <summary>
        /// Refresh remote share view to display when video window is resized.
        /// </summary>
        /// <param name="handle">the remote share display window handle</param>
        /// <remarks>Since: 0.1.0</remarks>
        public void RefreshRemoteShareView(IntPtr handle)
        {
            SdkLogger.Instance.Debug($"handle:{handle}");
            m_core_telephoneService.updateView(this.CallId, handle, TrackType.RemoteShare);
        }

        /// <summary>
        /// Subscribe a new auxiliary stream with a view handle. The Maximum of auxiliary videos you can subscribe is 4 currently.
        /// You can invoke this API When receive RemoteAuxVideosCountChangedEvent event or call status is connected.
        /// </summary>
        /// <param name="handle">the remote auxiliary display window handle</param>
        /// <returns>The subscribed auxiliary stream instance. Return null if subscribing failed.</returns>
        /// <remarks>Since: 2.0.0</remarks>
        public void OpenAuxStream(IntPtr handle)
        {
            if(handle == IntPtr.Zero)
            {
                return;
            }
            if (!IsGroup)
            {
                var str = "one2one call cannot open auxiliary stream.";
                SdkLogger.Instance.Error(str);
                TrigerOnAuxStreamEvent(new AuxStreamOpenedEvent(this, null, new WebexApiEventArgs<IntPtr>(false, new WebexError(WebexErrorCode.IllegalOperation, str), IntPtr.Zero)));
                return;
            }
            if (AvailableAuxStreamCount == 0 && Status != CallStatus.Connected)
            {
                var str = "There isn't available auxiliary streams.";
                SdkLogger.Instance.Error(str);
                TrigerOnAuxStreamEvent(new AuxStreamOpenedEvent(this, null, new WebexApiEventArgs<IntPtr>(false, new WebexError(WebexErrorCode.IllegalOperation, str), IntPtr.Zero)));
                return;
            }
            if (AuxStreams.Count >= 4)
            {
                var str = "The max count of auxiliary view is 4";
                SdkLogger.Instance.Error(str);
                TrigerOnAuxStreamEvent(new AuxStreamOpenedEvent(this, null, new WebexApiEventArgs<IntPtr>(false, new WebexError(WebexErrorCode.IllegalOperation, str), IntPtr.Zero)));
                return;
            }
            if(GetAuxStream(handle) != null)
            {
                var str = "this view has opened. Please give another view handle.";
                SdkLogger.Instance.Error(str);
                TrigerOnAuxStreamEvent(new AuxStreamOpenedEvent(this, null, new WebexApiEventArgs<IntPtr>(false, new WebexError(WebexErrorCode.IllegalOperation, str), IntPtr.Zero)));
                return;
            }
            m_core_telephoneService.subscribeAuxVideo(this.CallId);

            var newAuxStream = new AuxStream(this)
            {
                Handle = handle
            };
            AuxStreams.Add(newAuxStream);
        }

        /// <summary>
        /// Unsubscribe the indicated auxiliary stream.
        /// </summary>
        /// <param name="remoteAuxVideo"> The indicated auxiliary stream.</param>
        /// <remarks>Since: 2.0.0</remarks>
        public void CloseAuxStream(IntPtr handle)
        {
            if (handle == IntPtr.Zero)
            {
                var str = "input parameter invalid.";
                SdkLogger.Instance.Error(str);
                TrigerOnAuxStreamEvent(new AuxStreamClosedEvent(this, new WebexApiEventArgs<IntPtr>(false, new WebexError(WebexErrorCode.IllegalOperation, str), IntPtr.Zero)));
                return;
            }
            var auxstream = GetAuxStream(handle);
            if(auxstream == null)
            {
                var str = "can't find this view";
                SdkLogger.Instance.Error(str);
                TrigerOnAuxStreamEvent(new AuxStreamClosedEvent(this, new WebexApiEventArgs<IntPtr>(false, new WebexError(WebexErrorCode.IllegalOperation, str), IntPtr.Zero)));
                return;
            }

            SdkLogger.Instance.Debug($"unsubscribe track[{auxstream?.Track}]");
            if (auxstream.Track >= TrackType.RemoteAux1 && auxstream.Track < TrackType.LocalShare)
            {
                m_core_telephoneService.unSubscribeAuxVideo(this.CallId, auxstream.Track);
            }
        }


        public AuxStream GetAuxStream(IntPtr handle)
        {
            AuxStream result = null;
            if (handle == IntPtr.Zero)
            {
                return result;
            }

            if(AuxStreams.Count <= 0)
            {
                return result;
            }
<<<<<<< HEAD

            return AuxStreams.FirstOrDefault(x => x.Handle == handle);
=======
            return result = AuxStreams.FirstOrDefault(x => x.Handle == handle);
>>>>>>> fe26fa54
        }


        /// <summary>
        /// Fetch enumerated sources with a kind of source type
        /// </summary>
        /// <param name="sourceType">share source type.</param>
        /// <param name="completedHandler">The completion event handler.</param>
        /// <remarks>Since: 0.1.7</remarks>
        public void FetchShareSources(ShareSourceType sourceType, Action<WebexApiEventArgs<List<ShareSource>>> completedHandler)
        {
            if (Status != CallStatus.Connected)
            {
                completedHandler(new WebexApiEventArgs<List<ShareSource>>(false, new WebexError(WebexErrorCode.IllegalOperation, "call status is not connected."), null));
                return;
            }
            SdkLogger.Instance.Debug($"selected source type is {sourceType.ToString()}");
            if (sourceType == ShareSourceType.Application)
            {
                SelectAppShareSourceCompletedHandler = completedHandler;
            }
            else
            {
                SelectShareSourceCompletedHandler = completedHandler;
            }
            
            m_core_telephoneService.enumerateShareSources((SparkNet.ShareSourceType)sourceType);
        }

        /// <summary>
        /// Start share .
        /// </summary>
        /// <param name="sourceId">the selected share sourceId</param>
        /// <param name="completedHandler">The completed event handler.</param>
        /// <remarks>Since: 0.1.7</remarks>
        public void StartShare(string sourceId, Action<WebexApiEventArgs> completedHandler)
        {
            if (Status != CallStatus.Connected)
            {
                SdkLogger.Instance.Error("call status is not connected.");
                completedHandler?.Invoke(new WebexApiEventArgs(false, new WebexError(WebexErrorCode.IllegalOperation, "call status is not connected.")));
                return;
            }

            if (sourceId == null)
            {
                SdkLogger.Instance.Error("source is null or source id is null");
                completedHandler?.Invoke(new WebexApiEventArgs(false, new WebexError(WebexErrorCode.IllegalOperation, "share source is invalid.")));
                return;
            }
            SdkLogger.Instance.Debug($"{sourceId}");
            m_core_telephoneService.startShare(this.CallId, sourceId);
            completedHandler?.Invoke(new WebexApiEventArgs(true, null));
        }

        /// <summary>
        /// Stop share .
        /// </summary>
        /// <param name="completedHandler">The completion event handler.</param>
        /// <remarks>Since: 0.1.7</remarks>
        public void StopShare(Action<WebexApiEventArgs> completedHandler)
        {
            if (Status != CallStatus.Connected)
            {
                SdkLogger.Instance.Error("call status is not connected.");
                completedHandler?.Invoke(new WebexApiEventArgs(false, new WebexError(WebexErrorCode.IllegalOperation, "call status is not connected.")));
                return;
            }
            SdkLogger.Instance.Debug("");
            m_core_telephoneService.stopShare(this.CallId);

            completedHandler?.Invoke(new WebexApiEventArgs(true,null));
        }
        internal void TrigerAnswerCompletedHandler(WebexApiEventArgs completedHandler)
        {
            AnswerCompletedHandler?.Invoke(completedHandler);
        }

        internal void TrigerOnRing()
        {
            OnRinging?.Invoke(this);
        }

        internal void TrigerOnConnected()
        {
            OnConnected?.Invoke(this);
        }

        internal void TrigerOnDisconnected(CallDisconnectedEvent reason)
        {
            OnDisconnected?.Invoke(reason);
        }

        internal void TrigerOnCapabiltyChanged(Capabilities capablity)
        {
            OnCapabilitiesChanged?.Invoke(capablity);
        }

        internal void TrigerOnMediaChanged(MediaChangedEvent mediaChangedEvent)
        {
            SdkLogger.Instance.Debug($"trigerOnMediaChanged: {mediaChangedEvent.GetType().Name}");

            if (mediaChangedEvent is ReceivingVideoEvent receivingVideoEvent)
            {
                isReceivingVideo = receivingVideoEvent.IsReceiving;
            }
            else if (mediaChangedEvent is ReceivingAudioEvent receivingAudioEvent)
            {
                isReceivingAudio = receivingAudioEvent.IsReceiving;
            }
            else if (mediaChangedEvent is SendingVideoEvent sendingVideoEvent)
            {
                isSendingVideo = sendingVideoEvent.IsSending;
            }
            else if (mediaChangedEvent is SendingAudioEvent sendingAudioEvent)
            {
                isSendingAudio = sendingAudioEvent.IsSending;
            }
            else if (mediaChangedEvent is RemoteSendingAudioEvent remoteSendingAudioEvent)
            {
                IsRemoteSendingAudio = remoteSendingAudioEvent.IsSending;
            }
            else if (mediaChangedEvent is RemoteSendingVideoEvent remoteSendingVideoEvent)
            {
                IsRemoteSendingVideo = remoteSendingVideoEvent.IsSending;
            }
            else if (mediaChangedEvent is RemoteSendingShareEvent remoteSendingShareEvent)
            {
                IsRemoteSendingShare = remoteSendingShareEvent.IsSending;
                isReceivingShare = IsRemoteSendingShare;
            }
            else if (mediaChangedEvent is ReceivingShareEvent receivingShareEvent)
            {
                isReceivingShare = receivingShareEvent.IsReceiving;
            }
            else if (mediaChangedEvent is SendingShareEvent sendingShareEvent)
            {
                IsSendingShare = sendingShareEvent.IsSending;
            }

            OnMediaChanged?.Invoke(mediaChangedEvent);
        }

        internal void TrigerOnCallMembershipChanged(CallMembershipChangedEvent callMembershipEvent)
        {
            SdkLogger.Instance.Info($"event[{callMembershipEvent.GetType().Name}] callmembership[{callMembershipEvent.CallMembership.Email}]");
            if (callMembershipEvent is CallMembershipJoinedEvent joinedEvent
                && JoinedCallMembershipCount == 2 && ActiveSpeaker == null)
            {
                activeSpeaker = joinedEvent.CallMembership;
                TrigerOnMediaChanged(new ActiveSpeakerChangedEvent(this, activeSpeaker, null));
            }
            if (callMembershipEvent is CallMembershipLeftEvent leftEvent)
            {
                CheckAuxVideoPersonChange(leftEvent.CallMembership);
                if(JoinedCallMembershipCount < 2 && ActiveSpeaker != null)
                {
                    var oldperson = ActiveSpeaker;
                    activeSpeaker = null;
                    TrigerOnMediaChanged(new ActiveSpeakerChangedEvent(this, null, oldperson));
                }
            }
            OnCallMembershipChanged?.Invoke(callMembershipEvent);
        }
        private void CheckAuxVideoPersonChange(CallMembership leftPerson)
        {
            if (AuxStreams != null && AuxStreams.Count > 0)
            {
                foreach (var item in AuxStreams)
                {
                    if (item.IsInUse && item.Person.PersonId == leftPerson.PersonId)
                    {
                        SdkLogger.Instance.Debug($"{item.Track} change to no person.");
                        var oldperson = item.Person;
                        item.person = null;
                        item.IsInUse = false;
                        TrigerOnAuxStreamEvent(new AuxStreamPersonChangedEvent(oldperson, item.Person, this, item));
                    }
                }
            }
        }

        internal void TrigerOnSelectShareSource( ShareSourceType type)
        {
            var result = new List<ShareSource>();
            var shareSources = m_core_telephoneService.getShareSources((SparkNet.ShareSourceType)type);
            foreach (var item in shareSources)
            {
                result.Add(new ShareSource()
                {
                    SourceId = item.sourceId,
                    Name = item.name,
                });
            }
            if (type == ShareSourceType.Application)
            {
                SelectAppShareSourceCompletedHandler?.Invoke(new WebexApiEventArgs<List<ShareSource>>(true, null, result));
                SelectAppShareSourceCompletedHandler = null;
            }
            else
            {
                SelectShareSourceCompletedHandler?.Invoke(new WebexApiEventArgs<List<ShareSource>>(true, null, result));
                SelectShareSourceCompletedHandler = null;
            }
        }

        internal void TrigerOnAuxStreamEvent(AuxStreamEvent auxStreamEvent)
        {
            if(MultiStreamObserver != null )
            {
                MultiStreamObserver.OnAuxStreamEvent(auxStreamEvent);
            }
        }
    }
}<|MERGE_RESOLUTION|>--- conflicted
+++ resolved
@@ -848,12 +848,7 @@
             {
                 return result;
             }
-<<<<<<< HEAD
-
             return AuxStreams.FirstOrDefault(x => x.Handle == handle);
-=======
-            return result = AuxStreams.FirstOrDefault(x => x.Handle == handle);
->>>>>>> fe26fa54
         }
 
 
